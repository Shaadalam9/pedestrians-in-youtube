"""Summary

Attributes:
    logger (TYPE): Description
    template (TYPE): Description
"""
import pandas as pd
import os
import plotly.express as px
import plotly.graph_objects as go
from statistics import mean
import common
from custom_logger import CustomLogger
from logmod import logs
import statistics


logs(show_level='info', show_color=True)
logger = CustomLogger(__name__)  # use custom logger

# set template for plotly output
template = common.get_configs('plotly_template')

# List of things that YOLO can detect:
# YOLO_id = {
#     0: 'person', 1: 'bicycle', 2: 'car', 3: 'motorcycle', 4: 'airplane', 5: 'bus', 6: 'train', 7: 'truck', 8: 'boat',  # noqa: E501
#     9: 'traffic light', 10: 'fire hydrant', 11: 'stop sign', 12: 'parking meter', 13: 'bench', 14: 'bird', 15: 'cat',  # noqa: E501
#     16: 'dog', 17: 'horse', 18: 'sheep', 19: 'cow', 20: 'elephant', 21: 'bear', 22: 'zebra', 23: 'giraffe', 24: 'backpack',  # noqa: E501
#     25: 'umbrella', 26: 'handbag', 27: 'tie', 28: 'suitcase', 29: 'frisbee', 30: 'skis', 31: 'snowboard', 32: 'sports ball',  # noqa: E501
#     33: 'kite', 34: 'baseball bat', 35: 'baseball glove', 36: 'skateboard', 37: 'surfboard', 38: 'tennis racket', 39: 'bottle',  # noqa: E501
#     40: 'wine glass', 41: 'cup', 42: 'fork', 43: 'knife', 44: 'spoon', 45: 'bowl', 46: 'banana', 47: 'apple', 48: 'sandwich',  # noqa: E501
#     49: 'orange', 50: 'broccoli', 51: 'carrot', 52: 'hot dog',53: 'pizza', 54: 'donut', 55: 'cake', 56: 'chair',57: 'couch',  # noqa: E501
#     58: 'potted plant', 59: 'bed',60: 'dining table', 61: 'toilet', 62: 'tv', 63: 'laptop', 64: 'mouse', 65: 'remote',  # noqa: E501
#     66: 'keyboard',67: 'cell phone', 68: 'microwave', 69: 'oven', 70: 'toaster', 71: 'sink', 72: 'refrigerator', 73: 'book',  # noqa: E501
#     74: 'clock',75: 'vase', 76: 'scissors', 77: 'teddy bear', 78: 'hair drier', 79: 'toothbrush'  # noqa: E501
# }


# Read the csv files and stores them as a dictionary in form {Unique_id : CSV}
def read_csv_files(folder_path):
    """Summary
    
    Args:
        folder_path (TYPE): Description
    
    Returns:
        TYPE: Description
    """
    dfs = {}
    for file in os.listdir(folder_path):
        if file.endswith(".csv"):
            # Read the CSV file into a DataFrame
            file_path = os.path.join(folder_path, file)
            df = pd.read_csv(file_path)
            filename = os.path.splitext(file)[0]
            dfs[filename] = df
    return dfs


def pedestrian_crossing(dataframe, min_x, max_x, person_id):
    """Summary
    
    Args:
        dataframe (TYPE): Description
        min_x (TYPE): Description
        max_x (TYPE): Description
        person_id (TYPE): Description
    
    Returns:
        TYPE: Description
    """
    # sort only person in the dataframe
    crossed_ids = dataframe[(dataframe["YOLO_id"] == person_id)]
    # Makes group based on Unique ID
    crossed_ids_grouped = crossed_ids.groupby("Unique Id")
    filtered_crossed_ids = crossed_ids_grouped.filter(
        lambda x: (x["X-center"] <= min_x).any() and (x["X-center"] >= max_x).any())  # noqa: E501
    crossed_ids = filtered_crossed_ids["Unique Id"].unique()
    return len(crossed_ids), crossed_ids


def count_object(dataframe, id):
    """Summary
    
    Args:
        dataframe (TYPE): Description
        id (TYPE): Description
    
    Returns:
        TYPE: Description
    """
    crossed_ids = dataframe[(dataframe["YOLO_id"] == id)]
    # Makes group based on Unique ID
    crossed_ids_grouped = crossed_ids.groupby("Unique Id")
    num_groups = crossed_ids_grouped.ngroups
    return num_groups


def time_to_cross(dataframe, ids):
    """Summary
    
    Args:
        dataframe (TYPE): Description
        ids (TYPE): Description
    
    Returns:
        TYPE: Description
    """
    var = {}
    for id in ids:
        x_min = dataframe[dataframe["Unique Id"] == id]["X-center"].min()
        x_max = dataframe[dataframe["Unique Id"] == id]["X-center"].max()

        sorted_grp = dataframe[dataframe["Unique Id"] == id]

        x_min_index = sorted_grp[sorted_grp['X-center'] == x_min].index[0]
        x_max_index = sorted_grp[sorted_grp['X-center'] == x_max].index[0]

        count, flag = 0, 0
        if x_min_index < x_max_index:
            for value in sorted_grp['X-center']:
                if value == x_min:
                    flag = 1
                if flag == 1:
                    count += 1
                    if value == x_max:
                        var[id] = count/30
                        break

        else:
            for value in sorted_grp['X-center']:
                if value == x_max:
                    flag = 1
                if flag == 1:
                    count += 1
                    if value == x_min:
                        var[id] = count/30
                        break
    return var


def adjust_annotation_positions(annotations):
    """Summary
    
    Args:
        annotations (TYPE): Description
    
    Returns:
        TYPE: Description
    """
    adjusted_annotations = []
    for i, ann in enumerate(annotations):
        adjusted_ann = ann.copy()
        # Adjust x and y coordinates to avoid overlap
        for other_ann in adjusted_annotations:
            if (abs(ann['x'] - other_ann['x']) < 0) and (abs(ann['y'] - other_ann['y']) < 0):  # noqa: E501
                adjusted_ann['y'] += 0
        adjusted_annotations.append(adjusted_ann)
    return adjusted_annotations


# makes scatter plots
def save_plotly_figure(fig, filename, width=1600, height=900, scale=3):
    """Summary
    
    Args:
        fig (TYPE): Description
        filename (TYPE): Description
        width (int, optional): Description
        height (int, optional): Description
        scale (int, optional): Description
    """
    # Create directory if it doesn't exist
    output_folder = "_output"
    os.makedirs(output_folder, exist_ok=True)

    # Save as HTML
    fig.write_html(os.path.join(output_folder, filename + ".html"))

    # Save as PNG
    fig.write_image(os.path.join(output_folder, filename + ".png"),
                    width=width,
                    height=height,
                    scale=scale)

    # Save as SVG
    fig.write_image(os.path.join(output_folder, filename + ".svg"),
                    format="svg")

    # Save as EPS
    fig.write_image(os.path.join(output_folder, filename + ".eps"),
                    width=width,
                    height=height)


def plot_scatter_diag(x, y, size, color, symbol,
                      city, plot_name, x_label, y_label,
                      legend_x=0.887, legend_y=0.986):
    """Summary
    
    Args:
        x (TYPE): Description
        y (TYPE): Description
        size (TYPE): Description
        color (TYPE): Description
        symbol (TYPE): Description
        city (TYPE): Description
        plot_name (TYPE): Description
        x_label (TYPE): Description
        y_label (TYPE): Description
        legend_x (float, optional): Description
        legend_y (float, optional): Description
    """
    # Hard coded colors for continents
    continent_colors = {'Asia': 'blue', 'Europe': 'green',
                        'Africa': 'red', 'North America': 'orange',
                        'South America': 'purple', 'Australia': 'brown'}

    fig = px.scatter(x=x,
                     y=list(y.values()),
                     size=size,
                     color=color,
                     symbol=symbol,  # Use conditions for symbols
                     labels={"color": "Continent"},  # Rename color legend
                     color_discrete_map=continent_colors)

    # Hide legend for all traces generated by Plotly Express
    for trace in fig.data:
        trace.showlegend = False

    # Adding labels and title
    fig.update_layout(
        xaxis_title=x_label,
        yaxis_title=y_label
    )

    for continent, color_ in continent_colors.items():
        if continent in color:
            fig.add_trace(go.Scatter(x=[None], y=[None],
                                     mode='markers', marker=dict(color=color_),
                                     name=continent))

    # Adding manual legend for symbols
    symbols_legend = {'triangle-up': 'Night', 'circle': 'Day'}
    for symbol, description in symbols_legend.items():
        fig.add_trace(go.Scatter(x=[None], y=[None],
                                 mode='markers',
                                 marker=dict(symbol=symbol,
                                             color='rgba(0,0,0,0)',
                                 line=dict(color='black', width=2)),
                                 name=description))

    # Adding annotations for locations
    annotations = []
    for i, key in enumerate(y.keys()):
        annotations.append(
            dict(
                x=x[i],
                y=list(y.values())[i],
                text=city[i],
                showarrow=False
            )
        )

    # Adjust annotation positions to avoid overlap
    adjusted_annotations = adjust_annotation_positions(annotations)
    fig.update_layout(annotations=adjusted_annotations)

    # set template
    fig.update_layout(template=template)

    # Remove legend title
    fig.update_layout(legend_title_text='')

    fig.update_layout(
            legend=dict(
                x=legend_x,
                y=legend_y,
                traceorder="normal",
            )
        )

    fig.show()
    save_plotly_figure(fig, plot_name)


def get_duration_for_key(video_column, duration_column, key):
    """Summary
    
    Args:
        video_column (TYPE): Description
        duration_column (TYPE): Description
        key (TYPE): Description
    
    Returns:
        TYPE: Description
    """
    for video, duration in zip(video_column, duration_column):
        if key in video:
            video_list = video.strip('[]').split(',')
            key_index = video_list.index(key)
            duration_list = duration.strip('[]').split(',')
            return int(duration_list[key_index])


def get_single_value_for_key(video_column, value_column, key):
    """Summary
    
    Args:
        video_column (TYPE): Description
        value_column (TYPE): Description
        key (TYPE): Description
    
    Returns:
        TYPE: Description
    """
    for video, duration in zip(video_column, value_column):
        if key in video:
            value = duration  # Convert duration to integer
            return value


# Plotting Functions
def plot_cell_phone_vs_traffic_mortality(df_mapping, dfs):
    """Summary
    
    Args:
        df_mapping (TYPE): Description
        dfs (TYPE): Description
    """
    info = {}
    time_, traffic_mortality, continents,  = [], [], []
    gdp, conditions, city_ = [], [], []
    for key, value in dfs.items():

        mobile_ids = count_object(value, 67)

        duration = get_duration_for_key(df_mapping['videos'],
                                        df_mapping['duration'], key)
        time_.append(duration)

        num_person = count_object(value, 0)

        city = get_single_value_for_key(
            df_mapping['videos'], df_mapping['city'], key)

        condition = int(get_single_value_for_key(
            df_mapping['videos'], df_mapping['time_of_day'], key))

        # Saving the number of unique mobile discovered in the video
        if num_person == 0:
            continue
        avg_cell_phone = (((mobile_ids * 60) / time_[-1]) / num_person) * 1000

        if f"{city}_{condition}" in info:
            previous_value = info[f"{city}_{condition}"]
            info[f"{city}_{condition}"] = (previous_value + avg_cell_phone) / 2
            continue  # Don't need to add variables like traffic mortality, continents and son on again for same city and condition  # noqa: E501

        else:
            info[f"{city}_{condition}"] = avg_cell_phone

        traffic_mortality.append(float(get_single_value_for_key(
            df_mapping['videos'], df_mapping['traffic_mortality'], key)))

        continents.append(get_single_value_for_key(
            df_mapping['videos'], df_mapping['continent'], key))

        gdp.append(int(get_single_value_for_key(
            df_mapping['videos'], df_mapping['gdp_per_capita'], key)))

        city_.append(get_single_value_for_key(
            df_mapping['videos'], df_mapping['city'], key))
        conditions.append(condition)

    # Filter out values where info[key] == 0
    filtered_info = {k: v for k, v in info.items() if v != 0}
    filtered_traffic_mortality = [d for i, d in enumerate(traffic_mortality)
                                  if info[list(info.keys())[i]] != 0]
    filtered_continents = [c for i, c in enumerate(continents)
                           if info[list(info.keys())[i]] != 0]
    filtered_gdp = [c for i, c in enumerate(gdp)
                    if info[list(info.keys())[i]] != 0]
    filtered_conditions = [c for i, c in enumerate(conditions)
                           if info[list(info.keys())[i]] != 0]
    filtered_city = [c for i, c in enumerate(city_)
                     if info[list(info.keys())[i]] != 0]

    plot_scatter_diag(x=filtered_traffic_mortality,
                      y=(filtered_info), size=filtered_gdp,
                      color=filtered_continents, symbol=filtered_conditions,
                      city=filtered_city,
                      plot_name="cell_phone_vs_traffic_mortality",
                      x_label="Traffic mortality rate per 100k person",
                      y_label="Number of Mobile detected in the video (normalised)",  # noqa: E501
                      legend_x=0, legend_y=0.986)


# TODO: check if there is a csv with avg vehicle ownership/usage on the city/country level   # noqa: E501
def plot_vehicle_vs_cross_time(df_mapping, dfs, data,
                               motorcycle=0, car=0, bus=0, truck=0):
    """Summary
    
    Args:
        df_mapping (TYPE): Description
        dfs (TYPE): Description
        data (TYPE): Description
        motorcycle (int, optional): Description
        car (int, optional): Description
        bus (int, optional): Description
        truck (int, optional): Description
    """
    info, time_dict = {}, {}
    time_avg, continents, gdp = [], [], []
    conditions, time_, city_ = [], [], []

    for key, value in dfs.items():
        duration = get_duration_for_key(df_mapping['videos'],
                                        df_mapping['duration'],
                                        key)
        time_.append(duration)
        time_cross = []
        dataframe = value

        city = get_single_value_for_key(
            df_mapping['videos'], df_mapping['city'], key)

        condition = int(get_single_value_for_key(
            df_mapping['videos'], df_mapping['time_of_day'], key))

        if motorcycle == 1 & car == 1 & bus == 1 & truck == 1:
            vehicle_ids = dataframe[(dataframe["YOLO_id"] == 2) | (dataframe["YOLO_id"] == 3) | (dataframe["YOLO_id"] == 5) | (dataframe["YOLO_id"] == 7)]  # noqa: E501
            save_as = "all_vehicle_vs_cross_time"

        elif motorcycle == 1:
            vehicle_ids = dataframe[(dataframe["YOLO_id"] == 2)]
            save_as = "motorcycle_vs_cross_time"

        elif car == 1:
            vehicle_ids = dataframe[(dataframe["YOLO_id"] == 3)]
            save_as = "car_vs_cross_time"

        elif bus == 1:
            vehicle_ids = dataframe[(dataframe["YOLO_id"] == 5)]
            save_as = "bus_vs_cross_time"

        elif truck == 1:
            vehicle_ids = dataframe[(dataframe["YOLO_id"] == 7)]
            save_as = "truck_vs_cross_time"

        else:
            print("No plot generated")

        vehicle_ids = vehicle_ids["Unique Id"].unique()

        if vehicle_ids is None:
            continue

        # contains {location : no of vehicle detected}
        new_value = ((len(vehicle_ids)/time_[-1]) * 60)
        # The detection is normalised, so both the values can be added directly
        if f"{city}_{condition}" in info:
            previous_value = info[f"{city}_{condition}"]
            info[f"{city}_{condition}"] = (previous_value + new_value) / 2
            continue

        else:
            info[f"{city}_{condition}"] = new_value

        time_dict = data[key]
        for key_, value in time_dict.items():
            time_cross.append(value)

        if not time_cross:
            info.popitem()
            time_.pop()
            continue

        time_avg.append(mean(time_cross))

        continents.append(get_single_value_for_key(
            df_mapping['videos'], df_mapping['continent'], key))

        gdp.append(int(get_single_value_for_key(
            df_mapping['videos'], df_mapping['gdp_per_capita'], key)))

        city_.append(city)
        conditions.append(condition)

    plot_scatter_diag(x=time_avg, y=info, size=gdp, color=continents,
                      symbol=conditions, city=city_, plot_name=save_as,
                      x_label="Average crossing time (in seconds)",
                      y_label="Number of vehicle detected (normalised)",
                      legend_x=0.887, legend_y=0.986)


# TODO : Add the flag
# On an average how many times a person who is crossing a road will hesitate to do it.   # noqa: E501
def plot_time_to_start_crossing(dfs, person_id=0):
<<<<<<< HEAD
    time_dict, sd_dict, all_data = {}, {}, {}
=======
    """Summary
    
    Args:
        dfs (TYPE): Description
        person_id (int, optional): Description
    """
    time_dict, sd_dict = {}, {}
>>>>>>> 1f65a1e1
    for location, df in dfs.items():
        data = {}
        crossed_ids = df[(df["YOLO_id"] == person_id)]

        # Makes group based on Unique ID
        crossed_ids_grouped = crossed_ids.groupby("Unique Id")
        condition = int(get_single_value_for_key(
            df_mapping['videos'], df_mapping['time_of_day'], location))
        city = get_single_value_for_key(
            df_mapping['videos'], df_mapping['city'], location)

        for unique_id, group_data in crossed_ids_grouped:
            x_values = group_data["X-center"].values
            initial_x = x_values[0]  # Initial x-value
            mean_height = group_data['Height'].mean()
            flag = 0
            margin = 0.1 * mean_height
            consecutive_frame = 0

            for i in range(0, len(x_values)-1):
                if initial_x < 0.5:
                    if (x_values[i] - margin <= x_values[i+1] <= x_values[i] + margin):   # noqa: E501
                        consecutive_frame += 1
                        if consecutive_frame == 3:
                            flag = 1
                    elif flag == 1:
                        data[unique_id] = consecutive_frame
                        break
                    else:
                        consecutive_frame = 0

                else:
                    if (x_values[i] - margin >= x_values[i+1] >= x_values[i] + margin):   # noqa: E501
                        consecutive_frame += 1
                        if consecutive_frame == 3:
                            flag = 1
                    elif flag == 1:
                        data[unique_id] = consecutive_frame
                        break
                    else:
                        consecutive_frame = 0

        if len(data) == 0:
            continue

        city_condition_key = f'{city}_{condition}'

        # Check if the city_condition combination already exists in all_data
        if city_condition_key in all_data:
            # Append the list of values from data to all_data
            all_data[city_condition_key].extend(data.values())
        else:
            # Add new entry to all_data
            all_data[city_condition_key] = list(data.values())

        # Calculate time_dict and sd_dict
        if all_data[city_condition_key]:
            time_dict[city_condition_key] = statistics.mean(all_data[city_condition_key]) / 30  # noqa: E501
            divided_data = [value / 30 for value in all_data[city_condition_key]]  # noqa: E501

            # Calculate the standard deviation of the divided data
            sd_dict[city_condition_key] = statistics.stdev(divided_data)
        else:
            # Handle the case when there are no values for the city_condition_key   # noqa: E501
            time_dict[city_condition_key] = 0
            sd_dict[city_condition_key] = 0

    day_values = {}
    night_values = {}
    for key, value in time_dict.items():
        city, condition = key.split('_')
        if city in day_values:
            if condition == '0':
                day_values[city] += value
            else:
                night_values[city] = value
        else:
            if condition == '0':
                day_values[city] = value
            else:
                night_values[city] = value

    # Fill missing values with 0
    for city in day_values.keys() | night_values.keys():
        day_values.setdefault(city, 0)
        night_values.setdefault(city, 0)

    # Sort data based on values for condition 0
    sorted_day_values = dict(sorted(
        day_values.items(), key=lambda item: item[1]))

    sorted_night_values = dict(sorted(
        night_values.items(), key=lambda item: item[1]))

    sorted_cities = list(sorted_day_values.keys())

    text_x = [0] * len(sorted_cities)

    # Create traces for condition 0
    trace_pos = go.Bar(
        x=list(sorted_day_values.values()),
        y=sorted_cities,
        orientation='h',
        name='Day',
        marker=dict(color='rgba(50, 171, 96, 0.6)')
    )

    # Create traces for condition 1
    trace_neg = go.Bar(
        x=[-night_values[city] for city in sorted_cities],
        y=sorted_cities,
        orientation='h',
        name='Night',
        marker=dict(color='rgba(219, 64, 82, 0.6)')
    )

    # Create figure
    fig = go.Figure(data=[trace_pos, trace_neg])

    # Update layout to include text labels
    max_value = int(max(max(day_values.values()), max(night_values.values())))
    fig.update_layout(
        # title='Double-Sided Bar Plot',
        barmode='relative',
        bargap=0.1,
        yaxis=dict(
            tickvals=[],
        ),
        xaxis=dict(
            title="Average time taken by the pedestrian to start crossing the road (in seconds)",   # noqa: E501
            tickvals=[-val for val in range(1, max_value + 1)] + [val for val in range(1, max_value + 1)],   # noqa: E501
            ticktext=[abs(val) for val in range(1, max_value + 1)] + [val for val in range(1, max_value + 1)]   # noqa: E501
        )
    )

    # Add text labels in the middle of each bar
    for i, city in enumerate(sorted_cities):
        fig.add_annotation(
            x=text_x[i],  # Set the x-coordinate of the text label
            y=city,  # Set the y-coordinate of the text label
            text=city,  # Set the text of the label to the city name
            font=dict(color='black'),  # Set text color to black
            showarrow=False,  # Do not show an arrow
            xanchor='center',  # Center the text horizontally
            yanchor='middle'  # Center the text vertically
        )

    for city in sorted_cities:
        if f"{city}_0" not in sd_dict:
            continue
        sd_value = "{:.3f}".format(sd_dict[f"{city}_0"])
        bar_value = sorted_day_values[city]
        x_coordinate = bar_value  # Set x-coordinate to the value of the bar
        mean_ = "{:.3f}".format(bar_value)
        fig.add_annotation(
            x=(x_coordinate/2) + 0.25,
            y=city,
            text=f"M={mean_}; SD={sd_value}",
            font=dict(color='black'),
            showarrow=False,
            xanchor='center',
            yanchor='middle'
        )

    for city in sorted_cities:
        if f"{city}_1" not in sd_dict:
            continue
        sd_value = "{:.3f}".format(sd_dict[f"{city}_1"])
        bar_value = sorted_night_values[city]
        x_coordinate = bar_value  # Set x-coordinate to the value of the bar
        mean_ = "{:.3f}".format(bar_value)
        fig.add_annotation(
            x=(-x_coordinate/2) - 0.25,
            y=city,
            text=f"M:{mean_}; SD:{sd_value}",
            font=dict(color='black'),
            showarrow=False,
            xanchor='center',
            yanchor='middle'
        )

    # Plot the figure
    fig.show()

<<<<<<< HEAD
    save_plotly_figure(fig, "time_to_start_cross.html",
                       "time_to_start_cross.png",
                       "time_to_start_cross.svg")
=======
    save_plotly_figure(fig, "time_to_start_cross")  # noqa: E501
>>>>>>> 1f65a1e1


# TODO : Find the difference between a person as a pedestrian and as motorcyclist  # noqa: E501
def plot_no_of_pedestrian_stop(dfs, person_id=0):
    """Summary
    
    Args:
        dfs (TYPE): Description
        person_id (int, optional): Description
    """
    count_dict = {}
    for location, df in dfs.items():
        data = {}
        count = 0

        condition = int(get_single_value_for_key(
            df_mapping['videos'], df_mapping['time_of_day'], location))

        city = get_single_value_for_key(
            df_mapping['videos'], df_mapping['city'], location)

        crossed_ids = df[(df["YOLO_id"] == person_id)]

        # Makes group based on Unique ID
        crossed_ids_grouped = crossed_ids.groupby("Unique Id")

        for unique_id, group_data in crossed_ids_grouped:
            x_values = group_data["X-center"].values
            initial_x = x_values[0]  # Initial x-value
            mean_height = group_data['Height'].mean()
            flag = 0
            margin = 0.1 * mean_height
            consecutive_frame = 0

            for i in range(0, len(x_values)-1):
                if initial_x < 0.5:
                    if (x_values[i] - margin <= x_values[i+1] <= x_values[i] + margin):   # noqa: E501
                        consecutive_frame += 1
                        if consecutive_frame == 3:
                            count += 1
                            flag = 1
                    elif flag == 1:
                        data[unique_id] = consecutive_frame
                        break
                    else:
                        consecutive_frame = 0

                else:
                    if (x_values[i] - margin >= x_values[i+1] >= x_values[i] + margin):  # noqa:E501
                        consecutive_frame += 1
                        if consecutive_frame == 3:
                            count += 1
                            flag = 1
                    elif flag == 1:
                        data[unique_id] = consecutive_frame
                        break
                    else:
                        consecutive_frame = 0

        if len(data) == 0:
            continue

        if f'{city}_{condition}' in count_dict:
            old_count = count_dict[f'{city}_{condition}']
            new_count = old_count + (count/1000)
            count_dict[f'{city}_{condition}'] = new_count
            continue
        else:
            count_dict[f'{city}_{condition}'] = count/1000

    day_values = {}
    night_values = {}
    for key, value in count_dict.items():
        city, condition = key.split('_')
        if city in day_values:
            if condition == '0':
                day_values[city] += value
            else:
                night_values[city] = value
        else:
            if condition == '0':
                day_values[city] = value
            else:
                night_values[city] = value

    # Fill missing values with 0
    for city in day_values.keys() | night_values.keys():
        day_values.setdefault(city, 0)
        night_values.setdefault(city, 0)

    # Sort data based on values for condition 0
    sorted_day_values = dict(sorted(
        day_values.items(), key=lambda item: item[1]))
    sorted_night_values = dict(sorted(
        night_values.items(), key=lambda item: item[1]))
    sorted_cities = list(sorted_day_values.keys())

    text_x = [0] * len(sorted_cities)

    # Create traces for condition 0
    trace_pos = go.Bar(
        x=list(sorted_day_values.values()),
        y=sorted_cities,
        orientation='h',
        name='Day',
        marker=dict(color='rgba(50, 171, 96, 0.6)')
    )

    # Create traces for condition 1
    trace_neg = go.Bar(
        x=[-night_values[city] for city in sorted_cities],
        y=sorted_cities,
        orientation='h',
        name='Night',
        marker=dict(color='rgba(219, 64, 82, 0.6)')
    )

    # Create figure
    fig = go.Figure(data=[trace_pos, trace_neg])

    # Update layout to include text labels
    max_value = int(max(max(day_values.values()), max(night_values.values())))
    fig.update_layout(
        # title='Double-Sided Bar Plot',
        barmode='relative',
        bargap=0.1,
        yaxis=dict(
            tickvals=[],
        ),
        xaxis=dict(
            title="No of pedestrian in the study (in thousands)",   # noqa: E501
            tickvals=[-val for val in range(1, max_value + 1)] + [val for val in range(1, max_value + 1)],   # noqa: E501
            ticktext=[abs(val) for val in range(1, max_value + 1)] + [val for val in range(1, max_value + 1)]   # noqa: E501
        )
    )

    # Add text labels in the middle of each bar
    for i, city in enumerate(sorted_cities):
        fig.add_annotation(
            x=text_x[i],  # Set the x-coordinate of the text label
            y=city,  # Set the y-coordinate of the text label
            text=city,  # Set the text of the label to the city name
            font=dict(color='black'),  # Set text color to black
            showarrow=False,  # Do not show an arrow
            xanchor='center',  # Center the text horizontally
            yanchor='middle'  # Center the text vertically
        )

    for city in sorted_cities:
        if f"{city}_0" not in count_dict:
            continue
        bar_value = sorted_day_values[city]
        x_coordinate = bar_value  # Set x-coordinate to the value of the bar
        bar_value_ = "{:.3f}".format(bar_value)
        bar_value_ = str(int(float(bar_value_) * 1000))
        fig.add_annotation(
            x=(x_coordinate/2) + 0.25,
            y=city,
            text=f"{bar_value_}",
            font=dict(color='black'),
            showarrow=False,
            xanchor='center',
            yanchor='middle'
        )

    for city in sorted_cities:
        if f"{city}_1" not in count_dict:
            continue
        bar_value = sorted_night_values[city]
        x_coordinate = bar_value  # Set x-coordinate to the value of the bar
        bar_value_ = "{:.3f}".format(bar_value)
        bar_value_ = str(int(float(bar_value_) * 1000))
        fig.add_annotation(
            x=(-x_coordinate/2) - 0.25,
            y=city,
            text=f"{bar_value_}",
            font=dict(color='black'),
            showarrow=False,
            xanchor='center',
            yanchor='middle'
        )

    flag_unicode_hex = {
        'US': '\U0001F1FA\U0001F1F8',  # United States
        'GB': '\U0001F1EC\U0001F1E7',  # United Kingdom
    # Add more country codes and corresponding flag hexadecimal codes as needed
    }
    for i, city in enumerate(sorted_cities):
        # if city[:2] in flag_unicode_hex:  # Assuming the first two characters of the city represent the country code
        flag_hex = flag_unicode_hex[city[:2]]
        flag_char = flag_hex.encode('utf-8').decode('unicode-escape')
        fig.add_annotation(
                x=-0.5, y=city,  # Adjust x-coordinate as needed
                text=flag_char,  # Use Unicode flag character
                font=dict(color='black', size=20),
                showarrow=False,
                xanchor='center',
                yanchor='middle'
            )

    # Plot the figure
    fig.show()

<<<<<<< HEAD
    save_plotly_figure(fig, "no_of_cases_for_cross.html",
                       "no_of_cases_for_cross.png",
                       "no_of_cases_for_cross.svg")
=======
    save_plotly_figure(fig, "no_of_cases_for_cross")  # noqa: E501
>>>>>>> 1f65a1e1


def plot_hesitation_vs_traffic_mortality(df_mapping, dfs, person_id=0):
    """Summary
    
    Args:
        df_mapping (TYPE): Description
        dfs (TYPE): Description
        person_id (int, optional): Description
    """
    count_dict = {}
    time_, traffic_mortality, continents, gdp, conditions, city_ = [], [], [], [], [], []   # noqa: E501
    for key, df in dfs.items():
        count, pedestrian_count = 0, 0
        crossed_ids = df[(df["YOLO_id"] == person_id)]
        city = get_single_value_for_key(df_mapping['videos'], df_mapping['city'], key)   # noqa: E501
        condition = int(get_single_value_for_key(df_mapping['videos'], df_mapping['time_of_day'], key))   # noqa: E501

        # Makes group based on Unique ID
        crossed_ids_grouped = crossed_ids.groupby("Unique Id")

        for unique_id, group_data in crossed_ids_grouped:
            x_values = group_data["X-center"].values
            initial_x = x_values[0]  # Initial x-value
            consecutive_frames = 0

            # Check if initial x-value is less than 0.5
            # Check for crossing from left to right
            if initial_x < 0.5:
                for i in range(0, len(x_values) - 10, 10):
                    # Check if x-value increases after every 10 frames
                    if (x_values[i + 10] > x_values[i]):
                        consecutive_frames += 1
                        if consecutive_frames >= 3:
                            pedestrian_count += 1
                            # Check if there's any instance where X-center [i + 1] <= X-center [i]   # noqa:E501
                            for j in range(i+1, len(x_values) - 10):
                                if x_values[j] <= x_values[j - 10]:
                                    count += 1
                                    break
                                break
            else:
                for i in range(0, len(x_values) - 10, 10):
                    # Check if x-value increases after every 10 frames
                    if (x_values[i + 10] < x_values[i]):
                        consecutive_frames += 1
                        if consecutive_frames >= 3:
                            pedestrian_count += 1
                            # Check if there's any instance where X-center [i + 1] >= X-center [i]   # noqa: E501
                            for j in range(i+1, len(x_values) - 10):
                                if x_values[j] >= x_values[j - 10]:
                                    count += 1
                                    break
                                break

        duration = get_duration_for_key(df_mapping['videos'], df_mapping['duration'], key)  # noqa: E501

        # num_person = count_object(df, 0)
        if pedestrian_count == 0:
            continue

        count_ = ((((count * 60) * 100) / pedestrian_count) / duration)  # noqa: E501

        if f'{city}_{condition}' in count_dict:
            old_count = count_dict[f'{city}_{condition}']
            new_count = old_count + count_
            count_dict[f'{city}_{condition}'] = new_count
            continue
        else:
            count_dict[f'{city}_{condition}'] = count_

        time_.append(duration)
        continents.append(get_single_value_for_key(df_mapping['videos'], df_mapping['continent'], key))  # noqa: E501
        gdp.append(int(get_single_value_for_key(df_mapping['videos'], df_mapping['gdp_per_capita'], key)))  # noqa: E501
        traffic_mortality.append(get_single_value_for_key(df_mapping['videos'], df_mapping['traffic_mortality'], key))  # noqa: E501
        city_.append(city)
        conditions.append(condition)

    plot_scatter_diag(x=traffic_mortality, y=count_dict, size=gdp,
                      color=continents, symbol=conditions, city=city_,
                      plot_name="hesitation_vs_traffic_mortality",
                      x_label="Traffic mortality rate per 100k person",
                      y_label="Percentage of people who hesitated while crossing the road (normalised)",  # noqa: E501
                      legend_x=0.887, legend_y=0.986)


def plot_speed_of_crossing_vs_crossing_decision_time(df_mapping, dfs, data, person_id=0):  # noqa: E501
    """Summary
    
    Args:
        df_mapping (TYPE): Description
        dfs (TYPE): Description
        data (TYPE): Description
        person_id (int, optional): Description
    """
    avg_speed, time_dict, no_people = {}, {}, {}
    continents, gdp, conditions, time_ = [], [], [], []

    for key, df in data.items():
        if df == {}:
            continue
        value = dfs.get(key)

        city = get_single_value_for_key(
            df_mapping['videos'], df_mapping['city'], key)

        condition = int(get_single_value_for_key(
            df_mapping['videos'], df_mapping['time_of_day'], key))

        length = get_single_value_for_key(
            df_mapping['videos'], df_mapping['avg_height'], key)

        duration = get_duration_for_key(
            df_mapping['videos'], df_mapping['duration'], key)

        time_.append(duration)

        grouped = value.groupby('Unique Id')
        speed = []
        for id, time in df.items():
            grouped_with_id = grouped.get_group(id)
            mean_height = grouped_with_id['Height'].mean()
            min_x_center = grouped_with_id['X-center'].min()
            max_x_center = grouped_with_id['X-center'].max()

            ppm = mean_height / length
            distance = (max_x_center - min_x_center) / ppm

            speed_ = (distance / time) / 100
            if speed_ > 2.5:
                continue

            speed.append(speed_)

        no_people[f'{city}_{condition}'] = len(speed)

        if f'{city}_{condition}' in avg_speed:
            old_count = avg_speed[f'{city}_{condition}']
            new_count = old_count * no_people[f'{city}_{condition}'] + sum(speed)  # noqa: E501
            avg_speed[f'{city}_{condition}'] = new_count / (no_people[f'{city}_{condition}'] + len(speed))  # noqa: E501
        else:
            avg_speed[f'{city}_{condition}'] = sum(speed) / len(speed)

    for location, df in dfs.items():
        data, no_people = {}, {}
        crossed_ids = df[(df["YOLO_id"] == person_id)]
        city = get_single_value_for_key(
            df_mapping['videos'], df_mapping['city'], location)
        condition = int(get_single_value_for_key(
            df_mapping['videos'], df_mapping['time_of_day'], location))

        # Makes group based on Unique ID
        crossed_ids_grouped = crossed_ids.groupby("Unique Id")

        for unique_id, group_data in crossed_ids_grouped:
            x_values = group_data["X-center"].values
            initial_x = x_values[0]  # Initial x-value
            mean_height = group_data['Height'].mean()
            flag = 0
            margin = 0.1 * mean_height
            consecutive_frame = 0

            for i in range(0, len(x_values)-1):
                if initial_x < 0.5:
                    if (x_values[i] - margin <= x_values[i+1] <= x_values[i] + margin):   # noqa: E501
                        consecutive_frame += 1
                        if consecutive_frame == 3:
                            flag = 1
                    elif flag == 1:
                        data[unique_id] = consecutive_frame
                        break
                    else:
                        consecutive_frame = 0

                else:
                    if (x_values[i] - margin >= x_values[i+1] >= x_values[i] + margin):   # noqa: E501
                        consecutive_frame += 1
                        if consecutive_frame == 3:
                            flag = 1
                    elif flag == 1:
                        data[unique_id] = consecutive_frame
                        break
                    else:
                        consecutive_frame = 0

        if len(data) == 0:
            continue

        no_people[f'{city}_{condition}'] = len(data)

        if f'{city}_{condition}' in time_dict:
            old_count = time_dict[f'{city}_{condition}']
            new_count = old_count * no_people[f'{city}_{condition}'] + (sum(data.values()) / 30)  # noqa: E501
            time_dict[f'{city}_{condition}'] = new_count / (no_people[f'{city}_{condition}'] + len(data))  # noqa: E501
        else:
            time_dict[f'{city}_{condition}'] = ((sum(data.values()) / 30) / len(data))  # noqa: E501

    ordered_values = []
    for key in time_dict:
        city, condition = key.split('_')
        df_ = df_mapping[(df_mapping['city'] == city) & (df_mapping['time_of_day'] == int(condition))]  # noqa: E501
        conditions.append(int(condition))
        continents.append(df_['continent'].values[0])
        gdp.append(df_['gdp_per_capita'].values[0])

        ordered_values.append((time_dict[key], avg_speed[key]))

    continent_colors = {'Asia': 'blue', 'Europe': 'green', 'Africa': 'red', 'North America': 'orange', 'South America': 'purple', 'Australia': 'brown'}  # noqa: E501

    fig = px.scatter(x=[value[0] for value in ordered_values],
                     y=[value[1] for value in ordered_values],
                     size=gdp,
                     color=continents,
                     symbol=conditions,  # Use conditions for symbols
                     labels={"color": "Continent"},  # Rename color legend
                     color_discrete_map=continent_colors)

    # Hide legend for all traces generated by Plotly Express
    for trace in fig.data:
        trace.showlegend = False

    # Adding labels and title
    fig.update_layout(
        xaxis_title="Average time pedestrian takes for crossing decision (in s)",  # noqa: E501
        yaxis_title="Average speed of pedestrian while crossing the road (in m/s)"   # noqa: E501
    )

    for continent, color in continent_colors.items():
        if continent in continents:
            fig.add_trace(go.Scatter(x=[None], y=[None],
                                     mode='markers', marker=dict(color=color),
                                     name=continent))

    # Adding manual legend for symbols
    symbols_legend = {'triangle-up': 'Night', 'circle': 'Day'}
    for symbol, description in symbols_legend.items():
        fig.add_trace(go.Scatter(x=[None],
                                 y=[None], mode='markers',
                                 marker=dict(
                                     symbol=symbol,
                                     color='rgba(0,0,0,0)',
                                     line=dict(
                                         color='black',
                                         width=2)), name=description))

    # Adding annotations for locations
    annotations = []
    for i, key in enumerate(time_dict.keys()):
        location_name = key.split('_')[0]  # Extracting location name
        annotations.append(
            dict(
                x=[value[0] for value in ordered_values][i],
                y=[value[1] for value in ordered_values][i],
                text=location_name,  # Using location name instead of full key
                showarrow=False
            )
        )
    # Adjust annotation positions to avoid overlap
    adjusted_annotations = adjust_annotation_positions(annotations)
    fig.update_layout(annotations=adjusted_annotations)
    # set template
    fig.update_layout(template=template)

    # Remove legend title
    fig.update_layout(legend_title_text='')

    fig.update_layout(
            legend=dict(
                x=0.935,
                y=0.986,
                traceorder="normal",
            )
        )

    fig.show()
    save_plotly_figure(fig, "speed_of_crossing_vs_crossing_decision_time")


def plot_traffic_mortality_vs_crossing_event_wt_traffic_light(df_mapping, dfs, data):   # noqa: E501
    """Summary
    
    Args:
        df_mapping (TYPE): Description
        dfs (TYPE): Description
        data (TYPE): Description
    """
    var_exist, var_nt_exist, ratio = {}, {}, {}
    continents, gdp, traffic_mortality = [], [], []
    conditions, time_, city_ = [], [], []

    # For a specific id of a person search for the first and last occurrence of that id and see if the traffic light was present between it or not.  # noqa: E501
    # Only getting those unique_id of the person who crosses the road

    for key, df in data.items():
        counter_1, counter_2 = {}, {}
        counter_exists, counter_nt_exists = 0, 0

        time_.append(get_duration_for_key(
            df_mapping['videos'], df_mapping['duration'], key))

        value = dfs.get(key)
        city = get_single_value_for_key(
            df_mapping['videos'], df_mapping['city'], key)

        condition = int(get_single_value_for_key(
            df_mapping['videos'], df_mapping['time_of_day'], key))

        for id, time in df.items():
            unique_id_indices = value.index[value['Unique Id'] == id]
            first_occurrence = unique_id_indices[0]
            last_occurrence = unique_id_indices[-1]

            # Check if YOLO_id = 9 exists within the specified index range
            yolo_id_9_exists = any(
                value.loc[first_occurrence:last_occurrence, 'YOLO_id'] == 9)
            yolo_id_9_not_exists = not any(
                value.loc[first_occurrence:last_occurrence, 'YOLO_id'] == 9)

            if yolo_id_9_exists:
                counter_exists += 1
            if yolo_id_9_not_exists:
                counter_nt_exists += 1

        # Normalising the counters
        var_exist[key] = ((counter_exists * 60) / time_[-1])
        var_nt_exist[key] = ((counter_nt_exists * 60) / time_[-1])

        counter_1[f'{city}_{condition}'] = counter_1.get(f'{city}_{condition}', 0) + var_exist[key]  # noqa:E501
        counter_2[f'{city}_{condition}'] = counter_2.get(f'{city}_{condition}', 0) + var_nt_exist[key]  # noqa:E501

        if (counter_1[f'{city}_{condition}'] + counter_2[f'{city}_{condition}']) == 0:  # noqa:E501
            # Gives an error of division by 0
            continue
        else:
            if f'{city}_{condition}' in ratio:
                ratio[f'{city}_{condition}'] = (counter_2[f'{city}_{condition}'] * 100) / (counter_1[f'{city}_{condition}'] + counter_2[f'{city}_{condition}'])  # noqa:E501
                continue
            # If already present, the array below will be filled multiple times  # noqa:E501
            else:
                ratio[f'{city}_{condition}'] = (counter_2[f'{city}_{condition}'] * 100) / (counter_1[f'{city}_{condition}'] + counter_2[f'{city}_{condition}'])  # noqa:E501

        traffic_mortality.append(float(
            get_single_value_for_key(df_mapping['videos'],
                                     df_mapping['traffic_mortality'], key)))

        continents.append(
            get_single_value_for_key(df_mapping['videos'],
                                     df_mapping['continent'], key))

        gdp.append(int(
            get_single_value_for_key(df_mapping['videos'],
                                     df_mapping['gdp_per_capita'], key)))

        city_.append(city)  # noqa: E501
        conditions.append(condition)  # noqa: E501

    plot_scatter_diag(x=traffic_mortality,
                      y=ratio, size=gdp,
                      color=continents, symbol=conditions,
                      city=city_,
                      plot_name="traffic_mortality_vs_crossing_event_wt_traffic_light",  # noqa: E501
                      x_label="Traffic mortality rate (per 100k)",  # noqa: E501
                      y_label="Percentage of Crossing Event without traffic light (normalised)",  # noqa: E501
                      legend_x=0, legend_y=0.986)


def plot_speed_of_crossing_vs_traffic_mortality(df_mapping, dfs, data):
    """Summary
    
    Args:
        df_mapping (TYPE): Description
        dfs (TYPE): Description
        data (TYPE): Description
    """
    avg_speed, no_people = {}, {}
    continents, gdp, traffic_mortality, = [], [], []
    conditions, time_, city_ = [], [], [] 
    for key, df in data.items():
        if df == {}:
            continue
        value = dfs.get(key)

        length = get_single_value_for_key(
            df_mapping['videos'], df_mapping['avg_height'], key)

        duration = int(get_duration_for_key(
            df_mapping['videos'], df_mapping['duration'], key))

        condition = int(get_single_value_for_key(
            df_mapping['videos'], df_mapping['time_of_day'], key))

        city = get_single_value_for_key(
            df_mapping['videos'], df_mapping['city'], key)

        grouped = value.groupby('Unique Id')
        speed = []
        for id, time in df.items():
            grouped_with_id = grouped.get_group(id)
            mean_height = grouped_with_id['Height'].mean()
            min_x_center = grouped_with_id['X-center'].min()
            max_x_center = grouped_with_id['X-center'].max()

            ppm = mean_height / length
            distance = (max_x_center - min_x_center) / ppm

            speed_ = (distance / time) / 100
            if speed_ > 2.5:
                continue

            speed.append(speed_)

        no_people[f'{city}_{condition}'] = len(speed)

        if f'{city}_{condition}' in avg_speed:
            old_count = avg_speed[f'{city}_{condition}']
            new_count = old_count * no_people[f'{city}_{condition}'] + sum(speed)  # noqa: E501
            avg_speed[f'{city}_{condition}'] = new_count / (no_people[f'{city}_{condition}'] + len(speed))  # noqa: E501
            continue
        else:
            avg_speed[f'{city}_{condition}'] = sum(speed) / len(speed)

        time_.append(duration)
        conditions.append(condition)

        traffic_mortality.append(float(get_single_value_for_key(
            df_mapping['videos'], df_mapping['traffic_mortality'], key)))

        continents.append(get_single_value_for_key(
            df_mapping['videos'], df_mapping['continent'], key))

        gdp.append(int(get_single_value_for_key(
            df_mapping['videos'], df_mapping['gdp_per_capita'], key)))

        city_.append(city)

    plot_scatter_diag(x=traffic_mortality,
                      y=avg_speed, size=gdp,
                      color=continents, symbol=conditions,
                      city=city_,
                      plot_name="speed_of_crossing_vs_traffic_mortality",
                      x_label="Traffic mortality rate (per 100k)",
                      y_label="Average speed of the pedestrian to cross the road (in m/s)",  # noqa: E501
                      legend_x=0, legend_y=0.986)


def plot_speed_of_crossing_vs_literacy(df_mapping, dfs, data):
    """Summary
    
    Args:
        df_mapping (TYPE): Description
        dfs (TYPE): Description
        data (TYPE): Description
    """
    avg_speed, no_people = {}, {}
    continents, gdp, literacy = [], [], []
    conditions, time_, city_ = [], [], []
    for key, df in data.items():
        if df == {}:
            continue
        value = dfs.get(key)

        length = get_single_value_for_key(
            df_mapping['videos'], df_mapping['avg_height'], key)

        duration = int(get_duration_for_key(
            df_mapping['videos'], df_mapping['duration'], key))

        condition = int(get_single_value_for_key
                        (df_mapping['videos'], df_mapping['time_of_day'], key))

        city = get_single_value_for_key(
            df_mapping['videos'], df_mapping['city'], key)

        grouped = value.groupby('Unique Id')
        speed = []
        for id, time in df.items():
            grouped_with_id = grouped.get_group(id)
            mean_height = grouped_with_id['Height'].mean()
            min_x_center = grouped_with_id['X-center'].min()
            max_x_center = grouped_with_id['X-center'].max()

            ppm = mean_height / length
            distance = (max_x_center - min_x_center) / ppm
            speed_ = (distance / time) / 100
            if speed_ > 2.5:
                continue

            speed.append(speed_)

        no_people[f'{city}_{condition}'] = len(speed)

        if f'{city}_{condition}' in avg_speed:
            old_count = avg_speed[f'{city}_{condition}']
            new_count = old_count * no_people[f'{city}_{condition}'] + sum(speed)  # noqa: E501
            avg_speed[f'{city}_{condition}'] = new_count / (no_people[f'{city}_{condition}'] + len(speed))  # noqa: E501
            continue
        else:
            avg_speed[f'{city}_{condition}'] = sum(speed) / len(speed)

        time_.append(duration)
        conditions.append(condition)

        literacy.append(get_single_value_for_key(
            df_mapping['videos'], df_mapping['literacy_rate'], key))

        continents.append(get_single_value_for_key(
            df_mapping['videos'], df_mapping['continent'], key))

        gdp.append(int(get_single_value_for_key
                       (df_mapping['videos'], df_mapping['gdp_per_capita'],
                        key)))

        city_.append(city)

    plot_scatter_diag(x=literacy,
                      y=avg_speed, size=gdp,
                      color=continents, symbol=conditions,
                      city=city_,
                      plot_name="speed_of_crossing_vs_literacy",
                      x_label="Literacy rate in the country (in percentage)",
                      y_label="Average speed of the pedestrian to cross the road (in m/s)",  # noqa: E501
                      legend_x=0, legend_y=1)


def plot_traffic_safety_vs_traffic_mortality(df_mapping, dfs):
    """Summary
    
    Args:
        df_mapping (TYPE): Description
        dfs (TYPE): Description
    """
    info, duration_ = {}, {}
    traffic_mortality, continents, gdp = [], [], []
    conditions, time_, city_ = [], [], []

    for key, value in dfs.items():
        dataframe = value

        duration = int(get_duration_for_key(
            df_mapping['videos'], df_mapping['duration'], key))

        city = get_single_value_for_key(
            df_mapping['videos'], df_mapping['city'], key)

        condition = int(get_single_value_for_key(
            df_mapping['videos'], df_mapping['time_of_day'], key))

        instrument = dataframe[(dataframe["YOLO_id"] == 9) | (dataframe["YOLO_id"] == 11)]  # noqa: E501

        instrument_ids = instrument["Unique Id"].unique()

        if instrument_ids is None:
            continue

        count_ = ((len(instrument_ids)/duration) * 60)

        if f'{city}_{condition}' in info:
            old_count = info[f'{city}_{condition}']
            new_count = (old_count * duration_.get(f'{city}_{condition}', 0)) + count_  # noqa: E501
            if f'{city}_{condition}' in duration_:
                duration_[f'{city}_{condition}'] = duration_.get(f'{city}_{condition}', 0) + count  # noqa: E501
            else:
                duration_[f'{city}_{condition}'] = count
            info[f'{city}_{condition}'] = new_count / duration_.get(f'{city}_{condition}', 0)  # noqa: E501
            continue
        else:
            info[f'{city}_{condition}'] = count_

        traffic_mortality.append(float(get_single_value_for_key(
            df_mapping['videos'], df_mapping['traffic_mortality'], key)))

        continents.append(get_single_value_for_key(
            df_mapping['videos'], df_mapping['continent'], key))

        gdp.append(int(get_single_value_for_key(
            df_mapping['videos'], df_mapping['gdp_per_capita'], key)))

        city_.append(city)
        conditions.append(condition)
        time_.append(duration)

    plot_scatter_diag(x=traffic_mortality,
                      y=info, size=gdp,
                      color=continents, symbol=conditions,
                      city=city_,
                      plot_name="traffic_safety_vs_traffic_mortality",
                      x_label="Traffic mortality rate per 100k person",
                      y_label="Number of traffic instruments detected (normalised)",  # noqa: E501
                      legend_x=0.887, legend_y=0.96)


def plot_traffic_safety_vs_literacy(df_mapping, dfs):
    """Summary
    
    Args:
        df_mapping (TYPE): Description
        dfs (TYPE): Description
    """
    info, duration_ = {}, {}
    literacy, continents, gdp = [], [], []
    conditions, time_, city_ = [], [], []
    for key, value in dfs.items():
        dataframe = value

        duration = int(get_duration_for_key(
            df_mapping['videos'], df_mapping['duration'], key))

        city = get_single_value_for_key(
            df_mapping['videos'], df_mapping['city'], key)

        condition = int(get_single_value_for_key(
            df_mapping['videos'], df_mapping['time_of_day'], key))

        instrument = dataframe[(dataframe["YOLO_id"] == 9) | (dataframe["YOLO_id"] == 11)]  # noqa: E501

        instrument_ids = instrument["Unique Id"].unique()

        if instrument_ids is None:
            continue

        count_ = ((len(instrument_ids)/duration) * 60)

        if f'{city}_{condition}' in info:
            old_count = info[f'{city}_{condition}']
            new_count = (old_count * duration_.get(f'{city}_{condition}', 0)) + count_  # noqa: E501
            if f'{city}_{condition}' in duration_:
                duration_[f'{city}_{condition}'] = duration_.get(f'{city}_{condition}', 0) + count  # noqa: E501
            else:
                duration_[f'{city}_{condition}'] = count
            info[f'{city}_{condition}'] = new_count / duration_.get(f'{city}_{condition}', 0)  # noqa: E501
            continue
        else:
            info[f'{city}_{condition}'] = count_

        continents.append(get_single_value_for_key(
            df_mapping['videos'], df_mapping['continent'], key))

        gdp.append(int(get_single_value_for_key(
            df_mapping['videos'], df_mapping['gdp_per_capita'], key)))

        city_.append(city)
        conditions.append(condition)
        time_.append(duration)
        literacy.append(get_single_value_for_key(
            df_mapping['videos'], df_mapping['literacy_rate'], key))

    plot_scatter_diag(x=literacy,
                      y=info, size=gdp,
                      color=continents, symbol=conditions,
                      city=city_,
                      plot_name="traffic_safety_vs_literacy",
                      x_label="Literacy rate in the country (in percentage)",
                      y_label="Number of traffic instruments detected (normalised)",  # noqa: E501
                      legend_x=0.07, legend_y=0.96)


# Execute analysis
if __name__ == "__main__":
    logger.info("Analysis started.")
    df_mapping = pd.read_csv("mapping.csv")
    dfs = read_csv_files(common.get_configs('data'))
    pedestrian_crossing_count, data = {}, {}

    # Loop over rows of data
    for key, value in dfs.items():
        logger.info("Analysing data from {}.", key)
        count, ids = pedestrian_crossing(dfs[key], 0.45, 0.55, 0)
        pedestrian_crossing_count[key] = {"count": count, "ids": ids}
        data[key] = time_to_cross(dfs[key], pedestrian_crossing_count[key]["ids"])

    # Data is dictionary in the form {Unique_id : Values}.Values itself
    # is another dictionary which is {Unique Id of person : Avg time to cross
    # the road}. dfs is a dictionary in the form {Unique_id : CSV file}
    # df_mapping is the csv file
<<<<<<< HEAD

    # plot_cell_phone_vs_traffic_mortality(df_mapping, dfs)
    # plot_vehicle_vs_cross_time(df_mapping, dfs, data, motorcycle=1, car=1, bus=1, truck=1)  # noqa: E501
    # plot_traffic_mortality_vs_crossing_event_wt_traffic_light(df_mapping, dfs, data)  # noqa: E501
    # plot_hesitation_vs_traffic_mortality(df_mapping, dfs)
=======
    plot_cell_phone_vs_traffic_mortality(df_mapping, dfs)
    plot_vehicle_vs_cross_time(df_mapping,
                               dfs,
                               data,
                               motorcycle=1,
                               car=1,
                               bus=1,
                               truck=1)
    plot_traffic_mortality_vs_crossing_event_wt_traffic_light(df_mapping,
                                                              dfs,
                                                              data)
    plot_hesitation_vs_traffic_mortality(df_mapping, dfs)
>>>>>>> 1f65a1e1

    # plot_speed_of_crossing_vs_traffic_mortality(df_mapping, dfs, data)
    # plot_speed_of_crossing_vs_literacy(df_mapping, dfs, data)

    # plot_traffic_safety_vs_traffic_mortality(df_mapping, dfs)
    # plot_traffic_safety_vs_literacy(df_mapping, dfs)

    plot_time_to_start_crossing(dfs)
    plot_no_of_pedestrian_stop(dfs)
    plot_speed_of_crossing_vs_crossing_decision_time(df_mapping, dfs, data)

    logger.info("Analysis completed.")<|MERGE_RESOLUTION|>--- conflicted
+++ resolved
@@ -497,9 +497,6 @@
 # TODO : Add the flag
 # On an average how many times a person who is crossing a road will hesitate to do it.   # noqa: E501
 def plot_time_to_start_crossing(dfs, person_id=0):
-<<<<<<< HEAD
-    time_dict, sd_dict, all_data = {}, {}, {}
-=======
     """Summary
     
     Args:
@@ -507,7 +504,6 @@
         person_id (int, optional): Description
     """
     time_dict, sd_dict = {}, {}
->>>>>>> 1f65a1e1
     for location, df in dfs.items():
         data = {}
         crossed_ids = df[(df["YOLO_id"] == person_id)]
@@ -692,13 +688,7 @@
     # Plot the figure
     fig.show()
 
-<<<<<<< HEAD
-    save_plotly_figure(fig, "time_to_start_cross.html",
-                       "time_to_start_cross.png",
-                       "time_to_start_cross.svg")
-=======
     save_plotly_figure(fig, "time_to_start_cross")  # noqa: E501
->>>>>>> 1f65a1e1
 
 
 # TODO : Find the difference between a person as a pedestrian and as motorcyclist  # noqa: E501
@@ -902,13 +892,7 @@
     # Plot the figure
     fig.show()
 
-<<<<<<< HEAD
-    save_plotly_figure(fig, "no_of_cases_for_cross.html",
-                       "no_of_cases_for_cross.png",
-                       "no_of_cases_for_cross.svg")
-=======
     save_plotly_figure(fig, "no_of_cases_for_cross")  # noqa: E501
->>>>>>> 1f65a1e1
 
 
 def plot_hesitation_vs_traffic_mortality(df_mapping, dfs, person_id=0):
@@ -1583,13 +1567,6 @@
     # is another dictionary which is {Unique Id of person : Avg time to cross
     # the road}. dfs is a dictionary in the form {Unique_id : CSV file}
     # df_mapping is the csv file
-<<<<<<< HEAD
-
-    # plot_cell_phone_vs_traffic_mortality(df_mapping, dfs)
-    # plot_vehicle_vs_cross_time(df_mapping, dfs, data, motorcycle=1, car=1, bus=1, truck=1)  # noqa: E501
-    # plot_traffic_mortality_vs_crossing_event_wt_traffic_light(df_mapping, dfs, data)  # noqa: E501
-    # plot_hesitation_vs_traffic_mortality(df_mapping, dfs)
-=======
     plot_cell_phone_vs_traffic_mortality(df_mapping, dfs)
     plot_vehicle_vs_cross_time(df_mapping,
                                dfs,
@@ -1602,7 +1579,6 @@
                                                               dfs,
                                                               data)
     plot_hesitation_vs_traffic_mortality(df_mapping, dfs)
->>>>>>> 1f65a1e1
 
     # plot_speed_of_crossing_vs_traffic_mortality(df_mapping, dfs, data)
     # plot_speed_of_crossing_vs_literacy(df_mapping, dfs, data)
