--- conflicted
+++ resolved
@@ -3061,13 +3061,10 @@
         columns_remove = ['videos', 'time_of_day', 'start_time', 'end_time', 'upload_date', 'fps_list', 'vehicle_type',
                           'channel']
         hover_data = list(set(df.columns) - set(columns_remove))
-<<<<<<< HEAD
+
 
         # mapbox map with all data
-        # plots_class.get_mapbox_map(df=df, hover_data=hover_data, file_name='mapbox_map_all')  # type: ignore
-=======
-        plots_class.get_mapbox_map(df=df, hover_data=hover_data, file_name='mapbox_map_all')  # mapbox map with all data
->>>>>>> 66e3d881
+        plots_class.get_mapbox_map(df=df, hover_data=hover_data, file_name='mapbox_map_all')  # type: ignore
 
         # Get the population threshold from the configuration
         population_threshold = common.get_configs("population_threshold")
