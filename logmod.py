--- conflicted
+++ resolved
@@ -4,11 +4,7 @@
 import os
 import datetime as dt
 from typing import Union, Optional
-<<<<<<< HEAD
-import trust as tr
-=======
 import common
->>>>>>> 4a61bd6f
 
 
 def logs(
